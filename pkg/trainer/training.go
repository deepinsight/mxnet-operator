// training is a package for managing TensorFlow training jobs.
package trainer

import (
	"fmt"
<<<<<<< HEAD
	"reflect"

=======
>>>>>>> 1184c3d4
	log "github.com/golang/glog"
	"mlkube.io/pkg/spec"
	"mlkube.io/pkg/util"
	"mlkube.io/pkg/util/k8sutil"
	"mlkube.io/pkg/util/retryutil"
<<<<<<< HEAD

	//"k8s.io/client-go/kubernetes"
=======
	"reflect"

	//"k8s.io/client-go/kubernetes"
	apierrors "k8s.io/apimachinery/pkg/api/errors"
	"k8s.io/client-go/kubernetes"
	"k8s.io/client-go/pkg/api/v1"
>>>>>>> 1184c3d4
	"math"
	"mlkube.io/pkg/garbagecollection"
	"strings"
	"sync"
	"time"

	apierrors "k8s.io/apimachinery/pkg/api/errors"
	"k8s.io/client-go/kubernetes"
	"k8s.io/client-go/pkg/api/v1"
	"mlkube.io/pkg/garbagecollection"
)

const (
	NAMESPACE string = "default"
)

var (
	reconcileInterval = 8 * time.Second
)

type jobEventType string

const (
	eventDeleteJob jobEventType = "Delete"
	eventModifyJob jobEventType = "Modify"
)

type jobEvent struct {
	typ jobEventType
	// TODO(jlewi): Rename cluster to job.
	cluster *spec.TfJob
}

// TODO(jlewi): We should switch a New pattern and make trainingJob private so we can
// ensure correctness on creation.
type TrainingJob struct {
	job *spec.TfJob

	KubeCli kubernetes.Interface

	Replicas []*TFReplicaSet

	tfJobClient k8sutil.TfJobClient

	// in memory state of the job.
	// status is the source of truth after job struct is materialized. Changes to the status to be persisted
	// should be made here.
	status spec.TfJobStatus

	memberCounter int

	// eventCh is used to provide Kubernetes events for a particular cluster that need to be handled.
	eventCh chan *jobEvent

	// stopCh is a channel used to communicate that the cluster needs to be stopped.
	stopCh chan struct{}

	gc *garbagecollection.GC
}

// ClusterSpec represents a cluster TensorFlow specification.
// https://www.tensorflow.org/deploy/distributed#create_a_tftrainclusterspec_to_describe_the_cluster
// It is a map from job names to network addressess.
type ClusterSpec map[string][]string

func initJob(kubeCli kubernetes.Interface, tfJobClient k8sutil.TfJobClient, job *spec.TfJob, stopC <-chan struct{}, wg *sync.WaitGroup) (*TrainingJob, error) {
	j := &TrainingJob{
		KubeCli:     kubeCli,
		tfJobClient: tfJobClient,
		Replicas:    make([]*TFReplicaSet, 0),
		job:         job,
		eventCh:     make(chan *jobEvent, 100),
		stopCh:      make(chan struct{}),
		status:      job.Status.Copy(),
		gc:          garbagecollection.New(kubeCli, tfJobClient, job.Metadata.Namespace),
	}

	for _, t := range j.job.Spec.ReplicaSpecs {
		r, err := NewTFReplicaSet(j.KubeCli, *t, j)
		if err != nil {
			return nil, err
		}
		j.Replicas = append(j.Replicas, r)
	}
	return j, nil
}
func NewJob(kubeCli kubernetes.Interface, tfJobClient k8sutil.TfJobClient, job *spec.TfJob, stopC <-chan struct{}, wg *sync.WaitGroup) (*TrainingJob, error) {
	j, err := initJob(kubeCli, tfJobClient, job, stopC, wg)
	if err != nil {
		return j, err
	}
	// Increment the wait group which the controller uses to monitor the job processing.
	wg.Add(1)
	go func() {
		defer wg.Done()

		if err := j.setup(); err != nil {
			log.Errorf("TfJob failed to setup: %v", err)
			if j.status.Phase != spec.TfJobPhaseFailed {
				j.status.SetReason(err.Error())
				j.status.SetPhase(spec.TfJobPhaseFailed)
				if err := j.updateTPRStatus(); err != nil {
					log.Errorf("failed to update cluster phase (%v): %v", spec.TfJobPhaseFailed, err)
				}
			}
			return
		}
		j.run(stopC)
	}()

	return j, nil
}

func (j *TrainingJob) ClusterSpec() ClusterSpec {
	clusterSpec := make(ClusterSpec)

	for _, p := range j.Replicas {
		replicaNames := make([]string, 0, *p.Spec.Replicas)

		for i := int32(0); i < *p.Spec.Replicas; i++ {
			replicaNames = append(replicaNames, fmt.Sprintf("%v:%v", p.jobName(i), *p.Spec.TfPort))
		}

		clusterSpec[strings.ToLower(string(p.Spec.TfReplicaType))] = replicaNames
	}

	return clusterSpec
}

// createReplicas creates all the replicas.
func (j *TrainingJob) createReplicas() error {
	log.Infof("TrainingJob.Create() for RuntimeId: %v", j.job.Spec.RuntimeId)
	for _, r := range j.Replicas {
		if err := r.Create(); err != nil {
			return err
		}
	}
	return nil
}

// deleteReplicas deletes the replicas.
func (j *TrainingJob) deleteReplicas() error {
	log.Infof("TrainingJob.Delete() for RuntimeId: %v", j.job.Spec.RuntimeId)
	for _, r := range j.Replicas {
		if err := r.Delete(); err != nil {
			return err
		}
	}
	return nil
}

// TODO(jlewi): We can probably delete this.

//func replicaSetStatusToProto(r *TFReplicaSet, status *TFReplicaSetStatus) *tpb.TFReplicaSetStatus {
//
//  p := &tpb.TFReplicaSetStatus{
//    State: status.State.Enum(),
//    // Type: r.Spec.TfReplicaTypeProcess.Type,
//    ReplicaStates: make([]*tpb.TFReplicaSetStatus_ReplicaStates, 0),
//  }
//
//  for state, count := range status.ReplicasStates {
//    p.ReplicaStates = append(p.ReplicaStates, &tpb.TFReplicaSetStatus_ReplicaStates{
//      State: state.Enum(),
//      NumReplicas: proto.Int(count),
//    })
//  }
//  return p
//}

func (j *TrainingJob) GetStatus() (spec.State, []*spec.TfReplicaStatus, error) {
	state := spec.StateUnknown
	replicaStatuses := make([]*spec.TfReplicaStatus, 0)

	// The state for each replica.
	// TODO(jlewi): We will need to modify this code if we want to allow multiples of a given type of replica.
	replicaSetStates := make(map[spec.TfReplicaType]spec.ReplicaState)

	for _, r := range j.Replicas {
		rStatus, err := r.GetStatus()
		if err != nil {
			log.Errorf("GetStatus() for %v returned error; %v", r.Spec.TfReplicaType, err)
		}

		replicaSetStates[r.Spec.TfReplicaType] = rStatus.State

		replicaStatuses = append(replicaStatuses, &rStatus)

		// If any replicas are failed mark job as failed.
		if rStatus.State == spec.ReplicaStateFailed {
			state = spec.StateFailed
		}
	}

	if v, ok := replicaSetStates[spec.MASTER]; ok && v == spec.ReplicaStateSucceeded {
		state = spec.StateSucceeded
		return state, replicaStatuses, nil
	}

	if v, ok := replicaSetStates[spec.MASTER]; ok && v == spec.ReplicaStateFailed {
		state = spec.StateFailed
		return state, replicaStatuses, nil
	}

	state = spec.StateRunning
	return state, replicaStatuses, nil
}

// isRetryableTerminationState returns true if a container terminated in a state
// that we consider retryable.
func isRetryableTerminationState(s *v1.ContainerStateTerminated) bool {
	// TODO(jlewi): Need to match logic in
	// https://cs.corp.google.com/piper///depot/google3/cloud/ml/beta/job/training_job_state_util.cc?l=88
	if s.Reason == "OOMKilled" {
		// If the user's process causes an OOM and Docker kills the container,
		// the termination reason of ContainerState will be specified to
		// 'OOMKilled'. In this case, we can't assume this to be a retryable error.
		//
		// This check should happen before checking the termination log, since
		// if the container terminated with an OOM, the termination log may not
		// be written.
		return false
	}

	if s.Message == "" {
		// launcher.sh should produce a termination log message. So if Kubernetes
		// doesn't report a termmination message then we can infer that
		// launcher.sh didn't exit cleanly. For example, the container might
		// have failed to start. We consider this a retryable error regardless
		// of the actual exit code.
		return true
	}

	// TODO(jlewi): Should we use the exit code reported in the termination
	// log message and not the ExitCode reported by the container.

	if s.ExitCode >= 0 && s.ExitCode <= 127 {
		// For the exit_code in [0, 127]:
		//   0 means success,
		//   1 - 127 corresponds to permanent user errors.
		// We don't want to retry for both cases.
		// More info about exit status can be found in:
		// https://www.gnu.org/software/bash/manual/html_node/Exit-Status.html
		return false
	}

	// For the remaining cases that exit_code from workers that doesn't
	// fall into [0, 127]. They can be:
	//   137 corresponds to SIGKILL,
	//   143 corresponds to SIGTERM,
	//   other values that have undefined behavior.
	// We treat them as internal errors for now and all the internal errors
	// will be retired.
	return true
}

func (j *TrainingJob) masterName() string {
	return fmt.Sprintf("master-%v-0", j.job.Spec.RuntimeId)
}

// setup the training job.
func (j *TrainingJob) setup() error {
	if j.job == nil {
		return fmt.Errorf("job.Spec can't be nil")
	}

	err := j.job.Spec.Validate()
	if err != nil {
		return fmt.Errorf("invalid job spec: %v", err)
	}

	if j.job.Spec.RuntimeId == "" {
		j.job.Spec.RuntimeId = util.RandString(4)
	}

	var shouldCreateCluster bool
	switch j.status.Phase {
	case spec.TfJobPhaseNone:
		shouldCreateCluster = true
		//case spec.TfJobPhaseCreating:
		//  return errCreatedCluster
	case spec.TfJobPhaseRunning:
		shouldCreateCluster = false

	default:
		return fmt.Errorf("unexpected TfJob phase: %s", j.status.Phase)
	}

	if shouldCreateCluster {
		return j.triggerCreatePhase()
	}
	return nil
}

// triggerCreatePhase sets the phase to TfJobPhaseCreating additional resource creation happens in TrainingJob.run
// TODO(jlewi): Need to reconcile this function copied from the etcd core operator OS code with the pattern
// for the TF job. What exactly do we want to do during the Create job phase? Right now the create method
// is called on each invocation of reconcile in run to ensure all the required resources exist. Maybe there's
// a better way?
func (j *TrainingJob) triggerCreatePhase() error {
	j.status.SetPhase(spec.TfJobPhaseCreating)

	if err := j.updateTPRStatus(); err != nil {
		return fmt.Errorf("cluster create: failed to update cluster phase (%v): %v", spec.TfJobPhaseCreating, err)
	}
	log.Infof("Creating job: %v with Spec (%#v), Status (%#v)", j.job.Metadata.Name, j.job.Spec, j.job.Status)

	// TODO(jlewi): I think this collects all the existing resources that have the labels indicating
	// they should be owned by this job. Do they get deleted?
	j.gc.CollectJob(j.job.Metadata.Name, j.job.Metadata.UID)

	return nil
}

func (j *TrainingJob) Delete() {
	// Delete doesn't actually delete any resources. It just sends an event which will be processed by the run
	// method.
	j.send(&jobEvent{typ: eventDeleteJob})
}

// TODO(jlewi): This delete function was copied from the etcd-operator. Need to figure out what the right thing to
// do is. Should we be calling deleteReplicas here?
func (j *TrainingJob) delete() {
	j.gc.CollectJob(j.job.Metadata.Name, garbagecollection.NullUID)
}

// TODO(jlewi): This is sending a clusterEvent to the channel. I think these are events
// coming from the cluster code and not k8s events.
func (j *TrainingJob) send(ev *jobEvent) {
	select {
	case j.eventCh <- ev:
		l, ecap := len(j.eventCh), cap(j.eventCh)
		if l > int(float64(ecap)*0.8) {
			log.Warningf("eventCh buffer is almost full [%d/%d]", l, ecap)
		}
	case <-j.stopCh:
	}
}

// Update sends an update event for the job.
func (j *TrainingJob) Update(newJob *spec.TfJob) {
	j.send(&jobEvent{
		typ:     eventModifyJob,
		cluster: newJob,
	})
}

// updateTPRStatus updates the job status based on TraingingJob.status.
func (j *TrainingJob) updateTPRStatus() error {
	// If the status hasn't changed then there's no reason to update the TPR.
	if reflect.DeepEqual(j.job.Status, j.status) {
		return nil
	}

	newJob := j.job
	newJob.Status = j.status
	newJob, err := j.tfJobClient.Update(j.job.Metadata.Namespace, newJob)
	if err != nil {
		return err
	}

	j.job = newJob

	return nil
}

func (j *TrainingJob) run(stopC <-chan struct{}) {
	// TODO(jlewi): What does the run function do?
	clusterFailed := false

	defer func() {
		if clusterFailed {
			j.reportFailedStatus()

			log.Infof("deleting the failed cluster")
			j.delete()
		}

		close(j.stopCh)
	}()

	// Update the phase to running.
	j.status.SetPhase(spec.TfJobPhaseRunning)
	if err := j.updateTPRStatus(); err != nil {
		log.Warningf("failed to update TPR status: %v", err)
	}
	log.Infof("start running...")

	var rerr error
	for {
		select {
		case <-stopC:
			return
		case event := <-j.eventCh:
			switch event.typ {

			// TODO(jlewi): We need handle a modify event.
			//case eventModifyCluster:
			//  if isSpecEqual(event.cluster.Spec, j.job.Spec) {
			//    break
			//  }
			case eventDeleteJob:
				// TODO(jlewi): Delete is what should cause us to delete the Pods.
				// we shouldn't delete the pods when the jobs finish because leaving the pods
				// allows us to get the logs from the pods after the job finishes.
				//
				log.Infof("TfJob is deleted by the user")
				// TODO(jlewi): This logic is probably insufficient.
				if j.job.Status.Phase != spec.TfJobPhaseCleanUp {
					j.status.SetPhase(spec.TfJobPhaseCleanUp)
				}

				if cErr := j.deleteReplicas(); cErr != nil {
					log.Errorf("trainingJob.Delete() error; %v", cErr)
				}
				// j.status.SetPhase(spec.TfJobPhaseDone)
				// Return from run because we want to stop reconciling the object.
				return
			}

		case <-time.After(reconcileInterval):
			// TODO(jlewi): Can we determine from the TPR status whether we should
			// Create the resources or not? We need to ensure the resources exist so for
			// now we always call Create.
			if j.job.Status.Phase == spec.TfJobPhaseRunning {
				// We call Create to make sure all the resources exist and are running.
				if cErr := j.createReplicas(); cErr != nil {
					log.Errorf("trainingJobcCreateReplicas() error; %v", cErr)
				}

				state, replicaStatuses, err := j.GetStatus()

				j.status.ReplicaStatuses = replicaStatuses
				if err != nil {
					log.Errorf("GetStatus() for job %v returned error: %v", j.job.Metadata.Name, err)
				}
				// TODO(jlewi): We should update the Phase if we detect the job is done.
				if state == spec.StateFailed {
					log.Errorf("Master failed Job: %v.", j.job.Metadata.Name)
					j.status.SetPhase(spec.TfJobPhaseDone)
					j.status.SetState(spec.StateFailed)
				} else if state == spec.StateSucceeded {
					log.Infof("Master succeeded Job: %v.", j.job.Metadata.Name)
					j.status.SetPhase(spec.TfJobPhaseDone)
					j.status.SetState(spec.StateSucceeded)
				} else {
					log.Infof("Job %v status=%v", j.job.Metadata.Name, util.Pformat(j.status))
				}
			}

			// If the phase changed we should update the TPR.
			if err := j.updateTPRStatus(); err != nil {
				log.Warningf("failed to update TPR status: %v", err)
			}

			if j.job.Status.Phase == spec.TfJobPhaseCleanUp {
				if cErr := j.deleteReplicas(); cErr != nil {
					log.Errorf("trainingJob.Delete() error; %v", cErr)
				}
				// j.status.SetPhase(spec.TfJobPhaseDone)
				// Return from run because we want to stop reconciling the object.
				return
			}

			if rerr != nil {
				log.Errorf("failed to reconcile: %v", rerr)
				break
			}

			// updateTPRStatus will update the status of the TPR with c.Status if c.Status
			// doesn't match c.Cluster.status. So you can chang c.Status in order to propogate
			// changes to the TPR status.
			if err := j.updateTPRStatus(); err != nil {
				log.Warningf("failed to update TPR status: %v", err)
			}
		}

		//if isFatalError(rerr) {
		//  clusterFailed = true
		//  j.status.SetReason(rerr.Error())
		//
		//  log.Errorf("cluster failed: %v", rerr)
		//  return
		//}
	}
}

//func isSpecEqual(s1, s2 spec.TfJobSpec) bool {
//  // TODO(jlewi): Need to implement this function.
//  return false
//  //if s1.Size != s2.Size || s1.Paused != s2.Paused || s1.Version != s2.Version {
//  //  return false
//  //}
//  //return isBackupPolicyEqual(s1.Backup, s2.Backup)
//}

// TODO(jlewi): We probably need to update this function.
func (j *TrainingJob) reportFailedStatus() {
	retryInterval := 5 * time.Second

	f := func() (bool, error) {
		j.status.SetPhase(spec.TfJobPhaseFailed)
		err := j.updateTPRStatus()
		if err == nil || k8sutil.IsKubernetesResourceNotFoundError(err) {
			return true, nil
		}

		if !apierrors.IsConflict(err) {
			log.Warningf("retry report status in %v: fail to update: %v", retryInterval, err)
			return false, nil
		}

		cl, err := j.tfJobClient.Get(j.job.Metadata.Namespace, j.job.Metadata.Name)
		if err != nil {
			// Update (PUT) will return conflict even if object is deleted since we have UID set in object.
			// Because it will check UID first and return something like:
			// "Precondition failed: UID in precondition: 0xc42712c0f0, UID in object meta: ".
			if k8sutil.IsKubernetesResourceNotFoundError(err) {
				return true, nil
			}
			log.Warningf("retry report status in %v: fail to get latest version: %v", retryInterval, err)
			return false, nil
		}
		j.job = cl
		return false, nil

	}

	retryutil.Retry(retryInterval, math.MaxInt64, f)
}

func (j *TrainingJob) name() string {
	return j.job.Metadata.GetName()
}<|MERGE_RESOLUTION|>--- conflicted
+++ resolved
@@ -3,37 +3,23 @@
 
 import (
 	"fmt"
-<<<<<<< HEAD
+	"math"
 	"reflect"
-
-=======
->>>>>>> 1184c3d4
+	"strings"
+	"sync"
+	"time"
+
 	log "github.com/golang/glog"
+
+	"mlkube.io/pkg/garbagecollection"
 	"mlkube.io/pkg/spec"
 	"mlkube.io/pkg/util"
 	"mlkube.io/pkg/util/k8sutil"
 	"mlkube.io/pkg/util/retryutil"
-<<<<<<< HEAD
-
-	//"k8s.io/client-go/kubernetes"
-=======
-	"reflect"
-
-	//"k8s.io/client-go/kubernetes"
+
 	apierrors "k8s.io/apimachinery/pkg/api/errors"
 	"k8s.io/client-go/kubernetes"
 	"k8s.io/client-go/pkg/api/v1"
->>>>>>> 1184c3d4
-	"math"
-	"mlkube.io/pkg/garbagecollection"
-	"strings"
-	"sync"
-	"time"
-
-	apierrors "k8s.io/apimachinery/pkg/api/errors"
-	"k8s.io/client-go/kubernetes"
-	"k8s.io/client-go/pkg/api/v1"
-	"mlkube.io/pkg/garbagecollection"
 )
 
 const (
